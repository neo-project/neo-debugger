﻿using Microsoft.VisualStudio.Shared.VSCodeDebugProtocol.Messages;
using Neo.VM;
using System;
using System.Collections.Generic;
using System.IO;
using System.Linq;
using System.Text;

namespace Neo.DebugAdapter
{
    internal class NeoDebugSession
    {
        // Helper class to expose ExecutionEngine internals to NeoDebugSession
        class DebugExecutionEngine : ExecutionEngine
        {
            public DebugExecutionEngine(IScriptContainer container, ICrypto crypto, IScriptTable table = null, IInteropService service = null) : base(container, crypto, table, service)
            {
            }

            new public VMState State
            {
                get { return base.State; }
                set { base.State = value; }
            }

            new public void ExecuteNext()
            {
                base.ExecuteNext();
            }
        }

        public readonly Contract Contract;
        public readonly ContractArgument[] Arguments;
        private readonly ScriptTable ScriptTable = new ScriptTable();
        private readonly EmulatedInteropService InteropService = new EmulatedInteropService();
        private readonly DebugExecutionEngine engine;

        public VMState EngineState => engine.State;

        public IEnumerable<StackItem> GetResults() => engine.ResultStack;

        public NeoDebugSession(Contract contract, IEnumerable<ContractArgument> arguments)
        {
            Contract = contract;
            Arguments = arguments.ToArray();
            ScriptTable.Add(Contract);
            var builder = contract.BuildInvokeScript(Arguments);
            engine = new DebugExecutionEngine(null, new Crypto(), ScriptTable, InteropService);
            engine.LoadScript(builder.ToArray());
        }

        //private readonly Dictionary<int, HashSet<int>> breakPoints = new Dictionary<int, HashSet<int>>();

        //public void AddBreakPoint(byte[] scriptHash, int position)
        //{
        //    var key = Crypto.GetHashCode(scriptHash);
        //    if (!breakPoints.TryGetValue(key, out var hashset))
        //    {
        //        hashset = new HashSet<int>();
        //        breakPoints.Add(key, hashset);
        //    }
        //    hashset.Add(position);
        //}

        //public bool RemoveBreakPoint(byte[] scriptHash, int position)
        //{
        //    var key = Crypto.GetHashCode(scriptHash);
        //    if (breakPoints.TryGetValue(key, out var hashset))
        //    {
        //        return hashset.Remove(position);
        //    }
        //    return false;
        //}

        const VMState HALT_OR_FAULT = VMState.HALT | VMState.FAULT;

        void Run(SequencePoint sequencePoint, bool stepIn = false)
        {
            var contractScriptHashSpan = Contract.ScriptHash.AsSpan();
            var currentStackDepth = engine.InvocationStack.Count;

            while ((engine.State & HALT_OR_FAULT) == 0)
            {
                if (sequencePoint != null &&
                    contractScriptHashSpan.SequenceEqual(engine.CurrentContext.ScriptHash) &&
                    engine.CurrentContext.InstructionPointer == sequencePoint.Address)
                {
                    break;
                }

                if (stepIn && engine.InvocationStack.Count > currentStackDepth)
                {
                    var method = Contract.GetMethod(engine.CurrentContext);
                    var sp = method.GetNextSequencePoint(engine.CurrentContext);
                    if (sp != null)
                    {
                        Run(sp, true);
                        break;
                    }
                }

                engine.ExecuteNext();
            }

        }

        public void Continue()
        {
            Run(null);
        }

        public void StepOver()
        {
            var method = Contract.GetMethod(engine.CurrentContext);
            var sp = method.GetNextSequencePoint(engine.CurrentContext);

            Run(sp);
        }

        public void StepIn()
        {
            var method = Contract.GetMethod(engine.CurrentContext);
            var sp = method.GetNextSequencePoint(engine.CurrentContext);

            Run(sp, true);
        }

        public void StepOut()
        {
            //engine.State &= ~VMState.BREAK;
            //int stackCount = engine.InvocationStack.Count;

            //while (((engine.State & HAULT_FAULT_BREAK) == 0) && engine.InvocationStack.Count >= stackCount)
            //{
            //    ExecuteOne();
            //}

            //engine.State |= VMState.BREAK;
        }


        public IEnumerable<Thread> GetThreads()
        {
<<<<<<< HEAD
            yield return new Thread(1, "main thread");
=======
            if ((engine.State & HAULT_OR_FAULT) == 0)
            {
                for (int i = 0; i < engine.InvocationStack.Count; i++)
                {
                    var context = engine.InvocationStack.Peek(i);
                    if (context.GetHashCode() == variableReference)
                    {
                        var method = Contract.GetMethod(context);

                        if (method != null && engine.CurrentContext.AltStack.Peek(0) is Neo.VM.Types.Array alt)
                        {
                            for (int j = 0; j < method.Parameters.Count; j++)
                            {
                                var p = method.Parameters[j];
                                var value = alt[j].GetStackItemValue(p.Type);
                                yield return new Variable(p.Name, value, 0)
                                {
                                    Type = p.Type
                                };
                            }

                            for (int j = method.Parameters.Count; j < alt.Count; j++)
                            {
                                var value = alt[j].GetStackItemValue();
                                yield return new Variable($"<variable {j}>", value, 0)
                                {
                                };
                            }
                        }
                    }
                }
            }
>>>>>>> 7a557464
        }

        public IEnumerable<StackFrame> GetStackFrames(StackTraceArguments args)
        {
            System.Diagnostics.Debug.Assert(args.ThreadId == 1);

            if ((engine.State & HALT_OR_FAULT) == 0)
            {
                var start = args.StartFrame ?? 0;
                var count = args.Levels ?? int.MaxValue;
                var end = Math.Min(engine.InvocationStack.Count, start + count);

                for (var i = start; i < end; i++)
                {
                    var context = engine.InvocationStack.Peek(i);

                    var frame = new StackFrame()
                    {
                        Id = i,
                        Name = $"unnamed frame",
                        ModuleId = context.ScriptHash,
                    };

                    var method = Contract.GetMethod(context);

                    if (method != null)
                    {
                        frame.Name = method.DisplayName;
                        SequencePoint sequencePoint = method.GetCurrentSequencePoint(context);

                        if (sequencePoint != null)
                        {
                            frame.Source = new Source()
                            {
                                Name = Path.GetFileName(sequencePoint.Document),
                                Path = sequencePoint.Document
                            };
                            frame.Line = sequencePoint.StartLine;
                            frame.Column = sequencePoint.StartColumn;
                            frame.EndLine = sequencePoint.EndLine;
                            frame.EndColumn = sequencePoint.EndColumn;
                        }
                    }

                    yield return frame;
                }
            }
        }

        private readonly Dictionary<int, IVariableContainer> variableContainers =
            new Dictionary<int, IVariableContainer>();

        public void ClearVariableContainers()
        {
            variableContainers.Clear();
        }

        public int AddVariableContainer(IVariableContainer container)
        {
            var id = container.GetHashCode();
            variableContainers.Add(id, container);
            return id;
        }

        public IEnumerable<Scope> GetScopes(ScopesArguments args)
        {
            if ((engine.State & HALT_OR_FAULT) == 0)
            {
                var context = engine.InvocationStack.Peek(args.FrameId);
                var stackContainerId = AddVariableContainer(
                    new ExecutionContextContainer(this, context));
                yield return new Scope("Locals", stackContainerId, false);
            }
        }

        public IEnumerable<Variable> GetVariables(VariablesArguments args)
        {
            if ((engine.State & HALT_OR_FAULT) == 0)
            {
                if (variableContainers.TryGetValue(args.VariablesReference, out var container))
                {
                    return container.GetVariables(args);
                }
            }

            return Enumerable.Empty<Variable>();
        }
    }
}<|MERGE_RESOLUTION|>--- conflicted
+++ resolved
@@ -141,42 +141,7 @@
 
         public IEnumerable<Thread> GetThreads()
         {
-<<<<<<< HEAD
             yield return new Thread(1, "main thread");
-=======
-            if ((engine.State & HAULT_OR_FAULT) == 0)
-            {
-                for (int i = 0; i < engine.InvocationStack.Count; i++)
-                {
-                    var context = engine.InvocationStack.Peek(i);
-                    if (context.GetHashCode() == variableReference)
-                    {
-                        var method = Contract.GetMethod(context);
-
-                        if (method != null && engine.CurrentContext.AltStack.Peek(0) is Neo.VM.Types.Array alt)
-                        {
-                            for (int j = 0; j < method.Parameters.Count; j++)
-                            {
-                                var p = method.Parameters[j];
-                                var value = alt[j].GetStackItemValue(p.Type);
-                                yield return new Variable(p.Name, value, 0)
-                                {
-                                    Type = p.Type
-                                };
-                            }
-
-                            for (int j = method.Parameters.Count; j < alt.Count; j++)
-                            {
-                                var value = alt[j].GetStackItemValue();
-                                yield return new Variable($"<variable {j}>", value, 0)
-                                {
-                                };
-                            }
-                        }
-                    }
-                }
-            }
->>>>>>> 7a557464
         }
 
         public IEnumerable<StackFrame> GetStackFrames(StackTraceArguments args)
