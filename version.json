--- conflicted
+++ resolved
@@ -1,18 +1,14 @@
-{
-  "$schema": "https://raw.githubusercontent.com/dotnet/Nerdbank.GitVersioning/master/src/NerdBank.GitVersioning/version.schema.json",
-<<<<<<< HEAD
-  "version": "3.5-preview",
-=======
-  "version": "3.8-preview",
->>>>>>> 7ffc026a
-  "publicReleaseRefSpec": [
-    "^refs/heads/master$",
-    "^refs/heads/develop$",
-    "^refs/heads/release/v\\d+(?:\\.\\d+)?$"
-  ],
-  "cloudBuild": {
-    "buildNumber": {
-      "enabled": true
-    }
-  }
+{
+  "$schema": "https://raw.githubusercontent.com/dotnet/Nerdbank.GitVersioning/master/src/NerdBank.GitVersioning/version.schema.json",
+  "version": "3.7-preview",
+  "publicReleaseRefSpec": [
+    "^refs/heads/master$",
+    "^refs/heads/develop$",
+    "^refs/heads/release/v\\d+(?:\\.\\d+)?$"
+  ],
+  "cloudBuild": {
+    "buildNumber": {
+      "enabled": true
+    }
+  }
 }