using System;
using System.Diagnostics.CodeAnalysis;
using Neo;
using Neo.BlockchainToolkit;

namespace NeoDebug.Neo3
{
    public static class Utility
    {
        public static int DigitCount(int n)
        {
            if (n < 10) return 1;
            if (n < 100) return 2;
            if (n < 1000) return 3;
            if (n < 10000) return 4;
            if (n < 100000) return 5;
            if (n < 1000000) return 6;
            if (n < 10000000) return 7;
            if (n < 100000000) return 8;
            if (n < 1000000000) return 9;
            return 10;
        }
<<<<<<< HEAD
=======

        public static UInt160 ParseContractHash(this ContractParameterParser paramParser, string contract)
            => paramParser.TryParseContractHash(contract, out var hash)
                ? hash
                : throw new ArgumentException(nameof(contract));

        public static bool TryParseContractHash(this ContractParameterParser paramParser, string contract, [MaybeNullWhen(false)] out UInt160 hash)
        {
            if (paramParser.TryLoadScriptHash(contract, out hash)) return true;
            if (UInt160.TryParse(contract, out hash)) return true;
            return false;
        }
>>>>>>> 7b294192
    }
}<|MERGE_RESOLUTION|>--- conflicted
+++ resolved
@@ -20,8 +20,6 @@
             if (n < 1000000000) return 9;
             return 10;
         }
-<<<<<<< HEAD
-=======
 
         public static UInt160 ParseContractHash(this ContractParameterParser paramParser, string contract)
             => paramParser.TryParseContractHash(contract, out var hash)
@@ -34,6 +32,5 @@
             if (UInt160.TryParse(contract, out hash)) return true;
             return false;
         }
->>>>>>> 7b294192
     }
 }