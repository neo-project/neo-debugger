using System;
using System.Collections.Generic;
using System.Linq;
using System.Threading.Tasks;
using Microsoft.VisualStudio.Shared.VSCodeDebugProtocol;
using Microsoft.VisualStudio.Shared.VSCodeDebugProtocol.Messages;

namespace NeoDebug.Neo3
{
    public class DebugAdapter : DebugAdapterBase
    {
        public delegate Task<IDebugSession> DebugSessionFactory(LaunchArguments launchArguments,
                                                                Action<DebugEvent> sendEvent,
                                                                DebugView defaultDebugView);

        private class DebugViewRequest : DebugRequest<DebugViewArguments>
        {
            public DebugViewRequest() : base("debugview")
            {
            }
        }

        private class DebugViewArguments : DebugRequestArguments
        {
            [Newtonsoft.Json.JsonProperty("debugView")]
            public string DebugView { get; set; } = string.Empty;
        }

        private readonly Action<LogCategory, string> logger;
        private readonly DebugView defaultDebugView;
        private readonly StorageView storageView;
        private IDebugSession? session;

        public DebugAdapter(System.IO.Stream @in,
                            System.IO.Stream @out,
                            Action<LogCategory, string>? logger,
                            DebugView defaultDebugView,
                            StorageView storageView)
        {
            this.logger = logger ?? ((_, __) => { });
            this.defaultDebugView = defaultDebugView;
            this.storageView = storageView;

            InitializeProtocolClient(@in, @out);
            Protocol.LogMessage += (sender, args) => this.logger(args.Category, args.Message);

            Protocol.RegisterRequestType<DebugViewRequest, DebugViewArguments>(a => HandleDebugViewRequest(a.Arguments));
        }

        public void Run()
        {
            Protocol.Run();
            Protocol.WaitForReader();
        }

        private void Log(string message, LogCategory category = LogCategory.DebugAdapterOutput)
        {
            logger(category, message);
        }

        protected override InitializeResponse HandleInitializeRequest(InitializeArguments arguments)
        {
            return new InitializeResponse()
            {
                SupportsEvaluateForHovers = true,
                SupportsExceptionInfoRequest = true,
                ExceptionBreakpointFilters = new List<ExceptionBreakpointsFilter>
                {
                    new ExceptionBreakpointsFilter(
                        DebugSession.CAUGHT_EXCEPTION_FILTER,
                        "Caught Exceptions")
                    {
                        Default = false
                    },
                    new ExceptionBreakpointsFilter(
                        DebugSession.UNCAUGHT_EXCEPTION_FILTER,
                        "Uncaught Exceptions")
                    {
                        Default = true
                    }
                }
            };
        }

        protected override void HandleLaunchRequestAsync(IRequestResponder<LaunchArguments> responder)
        {
            if (session != null)
            {
                var ex = new InvalidOperationException();
                Log(ex.Message, LogCategory.DebugAdapterOutput);
                responder.SetError(new ProtocolException(ex.Message, ex));
                return;
            }

<<<<<<< HEAD
            _ = LaunchConfigParser.CreateDebugSessionAsync(responder.Arguments, Protocol.SendEvent, defaultDebugView, storageView)
=======
            _ = HandleLaunchRequestAsync(responder.Arguments)
>>>>>>> 27079e27
                .ContinueWith(t =>
                {
                    if (t.IsCompletedSuccessfully)
                    {
                        responder.SetResponse(new LaunchResponse());
                    }
                    else
                    {
                        if (t.Exception is not null)
                        {
                            var exception = t.Exception is AggregateException aggregate
                                && aggregate.InnerExceptions.Count == 1
                                    ? aggregate.InnerExceptions[0]
                                    : t.Exception;
                            responder.SetError(new ProtocolException(exception.Message, exception));
                        }
                        else
                        {
                            responder.SetError(new ProtocolException($"Unknown error in {nameof(LaunchConfigParser.CreateDebugSessionAsync)}"));
                        }
                    }
                }, TaskScheduler.Current);
        }

        async Task HandleLaunchRequestAsync(LaunchArguments arguments)
        {
            session = await LaunchConfigParser.CreateDebugSessionAsync(arguments, Protocol.SendEvent, defaultDebugView);
            session.Start();
            Protocol.SendEvent(new InitializedEvent());
        }

        private void HandleDebugViewRequest(DebugViewArguments arguments)
        {
            try
            {
                if (session == null) throw new InvalidOperationException();
                var debugView = Enum.Parse<DebugView>(arguments.DebugView, true);

                session.SetDebugView(debugView);
            }
            catch (Exception ex)
            {
                Log(ex.Message, LogCategory.DebugAdapterOutput);
                throw new ProtocolException(ex.Message, ex);
            }
        }

        protected override DisconnectResponse HandleDisconnectRequest(DisconnectArguments arguments)
        {
            return new DisconnectResponse();
        }

        protected override ExceptionInfoResponse HandleExceptionInfoRequest(ExceptionInfoArguments arguments)
        {
            try
            {
                if (session == null) throw new InvalidOperationException();
                var exceptionInfo = session.GetExceptionInfo();

                return new ExceptionInfoResponse()
                {
                    Description = exceptionInfo
                };
            }
            catch (Exception ex)
            {
                Log(ex.Message, LogCategory.DebugAdapterOutput);
                throw new ProtocolException(ex.Message, ex);
            }
        }

        protected override SourceResponse HandleSourceRequest(SourceArguments arguments)
        {
            try
            {
                if (session == null) throw new InvalidOperationException();
                return session.GetSource(arguments);
            }
            catch (Exception ex)
            {
                Log(ex.Message, LogCategory.DebugAdapterOutput);
                throw new ProtocolException(ex.Message, ex);
            }
        }

        protected override ThreadsResponse HandleThreadsRequest(ThreadsArguments arguments)
        {
            try
            {
                if (session == null) throw new InvalidOperationException();

                var threads = session.GetThreads().ToList();
                return new ThreadsResponse(threads);
            }
            catch (Exception ex)
            {
                Log(ex.Message, LogCategory.DebugAdapterOutput);
                throw new ProtocolException(ex.Message, ex);
            }
        }

        protected override StackTraceResponse HandleStackTraceRequest(StackTraceArguments arguments)
        {
            try
            {
                if (session == null) throw new InvalidOperationException();

                var frames = session.GetStackFrames(arguments).ToList();
                return new StackTraceResponse(frames);
            }
            catch (Exception ex)
            {
                Log(ex.Message, LogCategory.DebugAdapterOutput);
                throw new ProtocolException(ex.Message, ex);
            }
        }

        protected override ScopesResponse HandleScopesRequest(ScopesArguments arguments)
        {
            try
            {
                if (session == null) throw new InvalidOperationException();

                var scopes = session.GetScopes(arguments).ToList();
                return new ScopesResponse(scopes);
            }
            catch (Exception ex)
            {
                Log(ex.Message, LogCategory.DebugAdapterOutput);
                throw new ProtocolException(ex.Message, ex);
            }
        }

        protected override VariablesResponse HandleVariablesRequest(VariablesArguments arguments)
        {
            try
            {
                if (session == null) throw new InvalidOperationException();

                var variables = session.GetVariables(arguments).ToList();
                return new VariablesResponse(variables);
            }
            catch (Exception ex)
            {
                Log(ex.Message, LogCategory.DebugAdapterOutput);
                throw new ProtocolException(ex.Message, ex);
            }
        }

        protected override EvaluateResponse HandleEvaluateRequest(EvaluateArguments arguments)
        {
            try
            {
                if (session == null) throw new InvalidOperationException();

                return session.Evaluate(arguments);
            }
            catch (Exception ex)
            {
                Log(ex.Message, LogCategory.DebugAdapterOutput);
                throw new ProtocolException(ex.Message, ex);
            }
        }

        protected override ContinueResponse HandleContinueRequest(ContinueArguments arguments)
        {
            try
            {
                if (session == null) throw new InvalidOperationException();

                session.Continue();
                return new ContinueResponse();
            }
            catch (Exception ex)
            {
                Log(ex.Message, LogCategory.DebugAdapterOutput);
                throw new ProtocolException(ex.Message, ex);
            }
        }

        protected override ReverseContinueResponse HandleReverseContinueRequest(ReverseContinueArguments arguments)
        {
            try
            {
                if (session == null) throw new InvalidOperationException();

                session.ReverseContinue();
                return new ReverseContinueResponse();
            }
            catch (Exception ex)
            {
                Log(ex.Message, LogCategory.DebugAdapterOutput);
                throw new ProtocolException(ex.Message, ex);
            }
        }

        protected override StepInResponse HandleStepInRequest(StepInArguments arguments)
        {
            try
            {
                if (session == null) throw new InvalidOperationException();

                session.StepIn();
                return new StepInResponse();
            }
            catch (Exception ex)
            {
                Log(ex.Message, LogCategory.DebugAdapterOutput);
                throw new ProtocolException(ex.Message, ex);
            }
        }

        protected override StepOutResponse HandleStepOutRequest(StepOutArguments arguments)
        {
            try
            {
                if (session == null) throw new InvalidOperationException();

                session.StepOut();
                return new StepOutResponse();
            }
            catch (Exception ex)
            {
                Log(ex.Message, LogCategory.DebugAdapterOutput);
                throw new ProtocolException(ex.Message, ex);
            }
        }

        // Next == StepOver in VSCode UI
        protected override NextResponse HandleNextRequest(NextArguments arguments)
        {
            try
            {
                if (session == null) throw new InvalidOperationException();

                session.StepOver();
                return new NextResponse();
            }
            catch (Exception ex)
            {
                Log(ex.Message, LogCategory.DebugAdapterOutput);
                throw new ProtocolException(ex.Message, ex);
            }
        }

        protected override StepBackResponse HandleStepBackRequest(StepBackArguments arguments)
        {
            try
            {
                if (session == null) throw new InvalidOperationException();

                session.StepBack();
                return new StepBackResponse();
            }
            catch (Exception ex)
            {
                Log(ex.Message, LogCategory.DebugAdapterOutput);
                throw new ProtocolException(ex.Message, ex);
            }
        }

        protected override SetBreakpointsResponse HandleSetBreakpointsRequest(SetBreakpointsArguments arguments)
        {
            try
            {
                if (session == null) throw new InvalidOperationException();

                var breakpoints = session.SetBreakpoints(arguments.Source, arguments.Breakpoints).ToList();
                return new SetBreakpointsResponse(breakpoints);
            }
            catch (Exception ex)
            {
                Log(ex.Message, LogCategory.DebugAdapterOutput);
                throw new ProtocolException(ex.Message, ex);
            }
        }

        protected override SetExceptionBreakpointsResponse HandleSetExceptionBreakpointsRequest(SetExceptionBreakpointsArguments arguments)
        {
            try
            {
                if (session == null) throw new InvalidOperationException();

                session.SetExceptionBreakpoints(arguments.Filters);
                return new SetExceptionBreakpointsResponse();
            }
            catch (Exception ex)
            {
                Log(ex.Message, LogCategory.DebugAdapterOutput);
                throw new ProtocolException(ex.Message, ex);
            }
        }
    }
}<|MERGE_RESOLUTION|>--- conflicted
+++ resolved
@@ -92,11 +92,7 @@
                 return;
             }
 
-<<<<<<< HEAD
-            _ = LaunchConfigParser.CreateDebugSessionAsync(responder.Arguments, Protocol.SendEvent, defaultDebugView, storageView)
-=======
             _ = HandleLaunchRequestAsync(responder.Arguments)
->>>>>>> 27079e27
                 .ContinueWith(t =>
                 {
                     if (t.IsCompletedSuccessfully)
@@ -123,7 +119,7 @@
 
         async Task HandleLaunchRequestAsync(LaunchArguments arguments)
         {
-            session = await LaunchConfigParser.CreateDebugSessionAsync(arguments, Protocol.SendEvent, defaultDebugView);
+            session = await LaunchConfigParser.CreateDebugSessionAsync(arguments, Protocol.SendEvent, defaultDebugView, storageView);
             session.Start();
             Protocol.SendEvent(new InitializedEvent());
         }
