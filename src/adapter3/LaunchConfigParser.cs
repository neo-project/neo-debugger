using System;
using System.Collections.Generic;
using System.Collections.Immutable;
using System.Diagnostics;
using System.Diagnostics.CodeAnalysis;
using System.IO;
using System.Linq;
using System.Numerics;
using System.Text;
using System.Threading.Tasks;
using Microsoft.VisualStudio.Shared.VSCodeDebugProtocol.Messages;
using Neo;
using Neo.BlockchainToolkit;
using Neo.BlockchainToolkit.Models;
using Neo.BlockchainToolkit.Persistence;
using Neo.BlockchainToolkit.SmartContract;
using Neo.Cryptography.ECC;
using Neo.IO;
using Neo.Network.P2P.Payloads;
using Neo.Persistence;
using Neo.SmartContract;
using Neo.SmartContract.Manifest;
using Neo.SmartContract.Native;
using Neo.VM;
using Neo.Wallets;
using Newtonsoft.Json;
using Newtonsoft.Json.Linq;
using OneOf;
using Script = Neo.VM.Script;
using StackItem = Neo.VM.Types.StackItem;

namespace NeoDebug.Neo3
{
    using ConfigProps = IReadOnlyDictionary<string, JToken>;
    using Invocation = OneOf<LaunchConfigParser.InvokeFileInvocation, LaunchConfigParser.OracleResponseInvocation, LaunchConfigParser.LaunchInvocation, LaunchConfigParser.ContractDeployInvocation>;
    using Storages = IEnumerable<(byte[] key, StorageItem item)>;

    partial class LaunchConfigParser
    {
        public static async Task<IDebugSession> CreateDebugSessionAsync(LaunchArguments launchArguments, Action<DebugEvent> sendEvent, DebugView defaultDebugView)
        {
            var sourceFileMap = ImmutableDictionary<string, string>.Empty;
            if (launchArguments.ConfigurationProperties.TryGetValue("sourceFileMap", out var jsonSourceFileMap) && jsonSourceFileMap.Type == JTokenType.Object)
            {
                sourceFileMap = ((IEnumerable<KeyValuePair<string, JToken?>>)jsonSourceFileMap).ToImmutableDictionary(
                    kvp => kvp.Key,
                    kvp => kvp.Value?.Value<string>() ?? string.Empty);
            }

            var returnTypes = ImmutableList<CastOperation>.Empty;
            if (launchArguments.ConfigurationProperties.TryGetValue("return-types", out var jsonReturnTypes))
            {
                var builder = ImmutableList.CreateBuilder<CastOperation>();
                foreach (var returnType in jsonReturnTypes)
                {
                    builder.Add(DebugSession.CastOperations[returnType.Value<string>() ?? ""]);
                }
                returnTypes = builder.ToImmutable();
            }

            var debugInfoList = await LoadDebugInfosAsync(launchArguments.ConfigurationProperties, sourceFileMap).ToListAsync().ConfigureAwait(false);
            var engine = await CreateEngineAsync(launchArguments.ConfigurationProperties).ConfigureAwait(false);
            return new DebugSession(engine, debugInfoList, returnTypes, sendEvent, defaultDebugView);
        }

        static string ParseProgram(ConfigProps config) => config["program"].Value<string>() ?? throw new JsonException("missing program property");

        static async Task<IApplicationEngine> CreateEngineAsync(ConfigProps config)
        {
            if (!config.TryGetValue("invocation", out var jsonInvocation))
            {
                throw new JsonException("missing invocation property");
            }

            if (jsonInvocation.Type == JTokenType.Object && jsonInvocation["trace-file"] != null)
            {
                var traceFile = jsonInvocation.Value<string>("trace-file") ?? throw new JsonException("invalid trace-file property");
                var program = ParseProgram(config);
                var launchContract = LoadNefFile(program);
                var contracts = new List<NefFile> { launchContract };

                // TODO: load other contracts?

                return new TraceApplicationEngine(traceFile, contracts);
            }

            return await CreateDebugEngineAsync(config, jsonInvocation).ConfigureAwait(false);
        }

        static async Task<IApplicationEngine> CreateDebugEngineAsync(ConfigProps config, JToken jsonInvocation)
        {
            var program = ParseProgram(config);
            var launchNefFile = LoadNefFile(program);
            var launchManifest = await LoadContractManifestAsync(program).ConfigureAwait(false);
            var chain = LoadNeoExpress(config);
            var invocation = ParseInvocation(jsonInvocation);

            var checkpoint = LoadBlockchainCheckpoint(config, chain?.Network, chain?.AddressVersion);

            var (trigger, witnessChecker) = ParseRuntime(config, chain, checkpoint.Settings.AddressVersion);
            if (trigger != TriggerType.Application)
            {
                throw new Exception($"Trigger Type {trigger} not supported");
            }

            var signers = ParseSigners(config, chain, checkpoint.Settings.AddressVersion).ToArray();

            var store = new MemoryTrackingStore(checkpoint);
            store.EnsureLedgerInitialized(checkpoint.Settings);

            Script invokeScript;
            var attributes = Array.Empty<TransactionAttribute>();
            if (invocation.IsT3) // T3 == ContractDeploymentInvocation
            {
                if ((signers.Length == 0 || (signers.Length == 1 && signers[0].Account == UInt160.Zero))
                    && TryGetDeploymentSigner(config, chain, checkpoint.Settings.AddressVersion, out var deploySigner))
                {
                    signers = new[] { deploySigner };
                }

                using var builder = new ScriptBuilder();
                builder.EmitDynamicCall(NativeContract.ContractManagement.Hash, "deploy", launchNefFile.ToArray(), launchManifest.ToJson().ToString());
                invokeScript = builder.ToArray();
            }
            else
            {
                var paramParser = CreateContractParameterParser(checkpoint.Settings.AddressVersion, store, chain);
                var deploySigner = TryGetDeploymentSigner(config, chain, checkpoint.Settings.AddressVersion, out var _deploySigner)
                    ? _deploySigner
                    : new Signer { Account = UInt160.Zero };

                var (launchContractId, launchContractHash) = EnsureContractDeployed(store, launchNefFile, launchManifest, deploySigner, checkpoint.Settings);
                UpdateContractStorage(store, launchContractId, ParseStorage(config, paramParser));
                invokeScript = await CreateInvokeScriptAsync(invocation, program, launchContractHash, paramParser);

                if (invocation.IsT1) // T1 == OracleResponseInvocation
                {
                    attributes = GetTransactionAttributes(invocation.AsT1, store, launchContractHash, paramParser);
                }
            }

            // TODO: load other contracts
            //          Not sure supporting other contracts is a good idea anymore. Since there's no way to calculate the 
            //          contract id hash prior to deployment in Neo 3, I'm thinking the better approach would be to simply
            //          deploy whatever contracts you want and take a snapshot rather than deploying multiple contracts 
            //          during launch configuration.

            var tx = new Transaction
            {
                Version = 0,
                Nonce = (uint)new Random().Next(),
                Script = invokeScript,
                Signers = signers,
                ValidUntilBlock = checkpoint.Settings.MaxValidUntilBlockIncrement,
                Attributes = attributes,
                Witnesses = Array.Empty<Witness>()
            };

            var block = CreateDummyBlock(store, tx);
            var engine = new DebugApplicationEngine(tx, store, checkpoint.Settings, block, witnessChecker);
            engine.LoadScript(invokeScript);
            return engine;

            static bool TryGetDeploymentSigner(ConfigProps config, ExpressChain? chain, byte version, [MaybeNullWhen(false)] out Signer signer)
            {
                if (config.TryGetValue("deploy-signer", out var deploySignerToken))
                {
                    return TryParseSigner(deploySignerToken, chain, version, out signer);
                }

                signer = default;
                return false;
            }
        }

        static NefFile LoadNefFile(string path)
        {
            using var stream = File.OpenRead(path);
            using var reader = new BinaryReader(stream, Encoding.UTF8, false);
            return reader.ReadSerializable<NefFile>();
        }

        static async Task<ContractManifest> LoadContractManifestAsync(string contractPath)
        {
            var bytesManifest = await File.ReadAllBytesAsync(
                Path.ChangeExtension(contractPath, ".manifest.json")).ConfigureAwait(false);
            return ContractManifest.Parse(bytesManifest);
        }

        static ExpressChain? LoadNeoExpress(ConfigProps config)
        {
            if (config.TryGetValue("neo-express", out var neoExpressPath))
            {
                var fs = new System.IO.Abstractions.FileSystem();
                return fs.LoadChain(neoExpressPath.Value<string>()
                    ?? throw new JsonException("invalid string"));
            }
            else
            {
                return null;
            }
        }

        static Invocation ParseInvocation(JToken jsonInvocation)
        {
            return InvokeFileInvocation.TryFromJson(jsonInvocation, out var invokeFileInvocation)
                ? invokeFileInvocation
                : OracleResponseInvocation.TryFromJson(jsonInvocation, out var oracleInvocation)
                    ? oracleInvocation
                    : LaunchInvocation.TryFromJson(jsonInvocation, out var launchInvocation)
                        ? launchInvocation
                        : ContractDeployInvocation.TryFromJson(jsonInvocation, out var deployInvocation)
                            ? deployInvocation
                            : throw new JsonException("invalid invocation property");
        }

        static ICheckpointStore LoadBlockchainCheckpoint(ConfigProps config, uint? network = null, byte? addressVersion = null)
        {
            if (config.TryGetValue("checkpoint", out var checkpoint))
            {
                var checkpointPath = checkpoint.Value<string>() ?? throw new JsonException();
                return new CheckpointStore(checkpointPath, network, addressVersion);
            }
            else
            {
                return new NullCheckpointStore(network, addressVersion);
            }
        }

        static ContractParameterParser CreateContractParameterParser(byte addressVersion, IStore store, ExpressChain? chain)
        {
            ContractParameterParser.TryGetUInt160 tryGetContract = (string name, [MaybeNullWhen(false)] out UInt160 scriptHash) =>
                {
                    using var snapshot = new SnapshotCache(store);
                    foreach (var contract in NativeContract.ContractManagement.ListContracts(snapshot))
                    {
                        if (contract.Manifest.Name.Equals(name))
                        {
                            scriptHash = contract.Hash;
                            return true;
                        }
                    }

                    scriptHash = null!;
                    return false;
                };

            ContractParameterParser.TryGetUInt160? tryGetAccount = chain == null
<<<<<<< HEAD
                ? null
                : (string name, [MaybeNullWhen(false)] out UInt160 scriptHash) =>
=======
                ? null : (string name, [MaybeNullWhen(false)] out UInt160 scriptHash) =>
>>>>>>> e1cfbcfe
                {
                    if (chain.TryGetDefaultAccount(name, out var account))
                    {
                        scriptHash = account.ScriptHash.ToScriptHash(addressVersion);
                        return true;
                    }

                    scriptHash = null!;
                    return false;
                };

            return new ContractParameterParser(addressVersion, tryGetAccount, tryGetContract);
        }

        static (int id, UInt160 scriptHash) EnsureContractDeployed(IStore store, NefFile nefFile, ContractManifest manifest, Signer deploySigner, ProtocolSettings settings)
        {
            const byte Prefix_Contract = 8;

            using (var snapshotView = new SnapshotCache(store))
            {
                // check to see if there's a contract with a name that matches the name in the manifest
                foreach (var contract in NativeContract.ContractManagement.ListContracts(snapshotView))
                {
                    // do not update native contracts, even if names match
                    if (contract.Id <= 0) continue;

                    if (string.Equals(contract.Manifest.Name, manifest.Name))
                    {
                        // if the deployed script doesn't match the script parameter, overwrite the deployed script
                        if (nefFile.Script.ToScriptHash() != contract.Script.ToScriptHash())
                        {
                            using var snapshot = new SnapshotCache(store.GetSnapshot());
                            Update(snapshot, deploySigner, contract.Hash, nefFile, manifest, settings);
                            snapshot.Commit();
                        }

                        return (contract.Id, contract.Hash);
                    }
                }
            }

            // if no existing contract with matching manifest.Name is found, deploy the contract
            using (var snapshot = new SnapshotCache(store.GetSnapshot()))
            {
                var contractState = Deploy(snapshot, deploySigner, nefFile, manifest, settings);
                snapshot.Commit();

                return (contractState.Id, contractState.Hash);
            }

            // following logic lifted from ContractManagement.Deploy
            static ContractState Deploy(DataCache snapshot, Signer deploySigner, NefFile nefFile, ContractManifest manifest, ProtocolSettings settings)
            {
                Neo.SmartContract.Helper.Check(nefFile.Script, manifest.Abi);

                var hash = Neo.SmartContract.Helper.GetContractHash(deploySigner.Account, nefFile.CheckSum, manifest.Name);
                var key = new KeyBuilder(NativeContract.ContractManagement.Id, Prefix_Contract).Add(hash);

                if (snapshot.Contains(key)) throw new InvalidOperationException($"Contract Already Exists: {hash}");
                if (!manifest.IsValid(hash)) throw new InvalidOperationException($"Invalid Manifest Hash: {hash}");

                var contract = new ContractState
                {
                    Hash = hash,
                    Id = GetNextAvailableId(snapshot),
                    Manifest = manifest,
                    Nef = nefFile,
                    UpdateCounter = 0,
                };

                snapshot.Add(key, new StorageItem(contract));
                OnDeploy(contract, deploySigner, snapshot, settings, false);
                return contract;
            }

            // following logic lifted from ContractManagement.Update
            static void Update(DataCache snapshot, Signer deploySigner, UInt160 contractHash, NefFile nefFile, ContractManifest manifest, ProtocolSettings settings)
            {
                Neo.SmartContract.Helper.Check(nefFile.Script, manifest.Abi);

                var key = new KeyBuilder(NativeContract.ContractManagement.Id, Prefix_Contract).Add(contractHash);
                var contract = snapshot.GetAndChange(key)?.GetInteroperable<ContractState>();
                if (contract is null) throw new InvalidOperationException($"Updating Contract Does Not Exist: {contractHash}");
                if (!manifest.IsValid(contract.Hash)) throw new InvalidOperationException($"Invalid Manifest Hash: {contract.Hash}");

                contract.Nef = nefFile;
                contract.Manifest = manifest;
                contract.UpdateCounter++;

                OnDeploy(contract, deploySigner, snapshot, settings, true);
            }

            // following logic lifted from ContractManagement.OnDeploy
            static void OnDeploy(ContractState contract, Signer deploySigner, DataCache snapshot, ProtocolSettings settings, bool update)
            {
                var deployMethod = contract.Manifest.Abi.GetMethod("_deploy", 2);
                if (deployMethod is not null)
                {
                    var tx = TestApplicationEngine.CreateTestTransaction(deploySigner);
                    using (var engine = ApplicationEngine.Create(TriggerType.Application, tx, snapshot, null, settings))
                    {
                        var context = engine.LoadContract(contract, deployMethod, CallFlags.All);
                        context.EvaluationStack.Push(StackItem.Null);
                        context.EvaluationStack.Push(update ? StackItem.True : StackItem.False);
                        if (engine.Execute() != VMState.HALT) throw new InvalidOperationException("_deploy operation failed", engine.FaultException);
                    }
                }
            }

            // following logic lifted from ContractManagement.GetNextAvailableId
            static int GetNextAvailableId(DataCache snapshot)
            {
                const byte Prefix_NextAvailableId = 15;

                var key = new KeyBuilder(NativeContract.ContractManagement.Id, Prefix_NextAvailableId);
                var item = snapshot.GetAndChange(key);
                int value = (int)(BigInteger)item;
                item.Add(1);
                return value;
            }
        }

        static void UpdateContractStorage(IStore store, int contractId, Storages storages)
        {
            using var snapshot = new SnapshotCache(store.GetSnapshot());
            foreach (var (key, storageItem) in storages)
            {
                var storageKey = new StorageKey() { Id = contractId, Key = key };
                var item = snapshot.GetAndChange(storageKey);
                if (item == null)
                {
                    snapshot.Add(storageKey, new StorageItem() { Value = storageItem.Value });
                }
                else
                {
                    item.Value = storageItem.Value;
                }
            }
            snapshot.Commit();
        }

        static Block CreateDummyBlock(IStore store, Transaction? tx = null)
        {
            using var snapshot = new SnapshotCache(store);
            var block = TestApplicationEngine.CreateDummyBlock(snapshot, ProtocolSettings.Default);
            if (tx != null) block.Transactions = new[] { tx };
            return block;
        }

        static Task<Script> CreateInvokeScriptAsync(Invocation invocation, string program, UInt160 scriptHash, ContractParameterParser paramParser)
        {
            return invocation.Match<Task<Script>>(
                invoke => paramParser.LoadInvocationScriptAsync(invoke.Path),
                oracle => Task.FromResult<Script>(OracleResponse.FixedScript),
                launch =>
                {
                    if (launch.Contract.Length > 0
                        && paramParser.TryLoadScriptHash(launch.Contract, out var hash))
                    {
                        scriptHash = hash;
                    }

                    var args = paramParser.ParseParameters(launch.Args).ToArray();
                    using var builder = new ScriptBuilder();
                    builder.EmitDynamicCall(scriptHash, launch.Operation, args);
                    return Task.FromResult<Script>(builder.ToArray());
                },
                deployment => Task.FromException<Script>(new Exception("CreateInvokeScriptAsync doesn't support ContractDeploymentInvocation")));
        }

        static TransactionAttribute[] GetTransactionAttributes(in OracleResponseInvocation invocation, IStore store, UInt160 contractHash, ContractParameterParser paramParser)
        {
            var (requestId, request) = GetOracleRequestId(store, invocation, contractHash, paramParser);
            var response = new OracleResponse
            {
                Code = invocation.Code,
                Id = requestId,
                Result = Filter(request.Filter, invocation.Result)
            };
            return new TransactionAttribute[] { response };

            static byte[] Filter(string filter, string result)
            {
                if (string.IsNullOrEmpty(filter))
                    return Neo.Utility.StrictUTF8.GetBytes(result);

                var beforeObject = Newtonsoft.Json.Linq.JObject.Parse(result);
                var afterObjects = new Newtonsoft.Json.Linq.JArray(beforeObject.SelectTokens(filter));
                return Neo.Utility.StrictUTF8.GetBytes(afterObjects.ToString(Newtonsoft.Json.Formatting.None));
            }

            static (ulong requestId, OracleRequest request) GetOracleRequestId(IStore store, in OracleResponseInvocation invocation, UInt160 contractHash, ContractParameterParser paramParser)
            {
                // first, look to see if there's an outstanding request for this URL/contract 
                using (var snapshotView = new SnapshotCache(store))
                {
                    foreach (var (requestId, request) in NativeContract.Oracle.GetRequestsByUrl(snapshotView, invocation.Url))
                    {
                        if (request.CallbackContract == contractHash)
                        {
                            return (requestId, request);
                        }
                    }
                }

                // If there's no outstanding request for this URL/contract, create one
                // following logic lifted from OracleContract.Request
                var userData = invocation.UserData == null
                    ? Neo.VM.Types.Null.Null
                    : paramParser.ParseParameter(invocation.UserData).ToStackItem();

                using (var snapshot = new SnapshotCache(store.GetSnapshot()))
                {
                    const byte Prefix_IdList = 6;
                    const byte Prefix_Request = 7;
                    const byte Prefix_RequestId = 9;
                    const int MaxCallbackLength = 32;
                    const int MaxFilterLength = 128;
                    const int MaxUrlLength = 256;
                    const int MaxUserDataLength = 512;

                    if (Neo.Utility.StrictUTF8.GetByteCount(invocation.Url) > MaxUrlLength) throw new ArgumentException("Invalid URL Length");
                    if (Neo.Utility.StrictUTF8.GetByteCount(invocation.Filter) > MaxFilterLength) throw new ArgumentException("Invalid Filter Length");
                    if (Neo.Utility.StrictUTF8.GetByteCount(invocation.Callback) > MaxCallbackLength) throw new ArgumentException("Invalid Callback Length");
                    if (invocation.Callback.StartsWith('_')) throw new ArgumentException($"Invalid Callback {invocation.Callback}");

                    var idKey = new KeyBuilder(NativeContract.Oracle.Id, Prefix_RequestId);
                    var item_id = snapshot.GetAndChange(idKey);
                    ulong requestId = (ulong)(BigInteger)item_id;
                    item_id.Add(1);

                    var requestKey = new KeyBuilder(NativeContract.Oracle.Id, Prefix_Request).AddBigEndian(requestId);
                    var request = new OracleRequest
                    {
                        OriginalTxid = UInt256.Zero,
                        GasForResponse = invocation.GasForResponse,
                        Url = invocation.Url,
                        CallbackContract = contractHash,
                        CallbackMethod = invocation.Callback,
                        Filter = invocation.Filter,
                        UserData = BinarySerializer.Serialize(userData, MaxUserDataLength)
                    };
                    snapshot.Add(requestKey, new StorageItem(request));

                    var urlHash = Neo.Cryptography.Crypto.Hash160(Neo.Utility.StrictUTF8.GetBytes(invocation.Url));
                    var listKey = new KeyBuilder(NativeContract.Oracle.Id, Prefix_IdList).Add(urlHash);
                    var list = snapshot.GetAndChange(listKey, () => new StorageItem(new IdList())).GetInteroperable<IdList>();
                    if (list.Count >= 256)
                        throw new InvalidOperationException("There are too many pending responses for this url");
                    list.Add(requestId);

                    snapshot.Commit();
                    return (requestId, request);
                }
            }
        }

        class IdList : List<ulong>, IInteroperable
        {
            public void FromStackItem(StackItem stackItem)
            {
                foreach (StackItem item in (Neo.VM.Types.Array)stackItem)
                    Add((ulong)item.GetInteger());
            }

            public StackItem ToStackItem(ReferenceCounter referenceCounter)
            {
                return new Neo.VM.Types.Array(referenceCounter, this.Select(p => (Neo.VM.Types.Integer)p));
            }
        }

        static Storages ParseStorage(ConfigProps config, ContractParameterParser paramParser)
            => config.TryGetValue("storage", out var token)
                ? ParseStorage(token, paramParser)
                : Enumerable.Empty<(byte[], StorageItem)>();

        static Storages ParseStorage(JToken? token, ContractParameterParser paramParser)
        {
            return token == null
                ? Enumerable.Empty<(byte[], StorageItem)>()
                : token.Select(t =>
                    {
                        var key = ConvertParameter(t["key"], paramParser);
                        var item = new StorageItem
                        {
                            Value = ConvertParameter(t["value"], paramParser)
                        };
                        return (key, item);
                    });

            static byte[] ConvertParameter(JToken? token, ContractParameterParser paramParser)
            {
                var arg = paramParser.ParseParameter(token ?? JValue.CreateNull());
                return arg.ToStackItem().GetSpan().ToArray();
            }
        }

        static (TriggerType trigger, Func<byte[], bool>? witnessChecker) ParseRuntime(ConfigProps config, ExpressChain? chain, byte version)
        {
            if (config.TryGetValue("runtime", out var jsonRuntime))
            {
                var trigger = "verification".Equals(jsonRuntime.Value<string>("trigger"), StringComparison.OrdinalIgnoreCase)
                    ? TriggerType.Verification : TriggerType.Application;

                var jsonWitnesses = jsonRuntime["witnesses"];
                if (jsonWitnesses?.Type == JTokenType.Object)
                {
                    var checkResult = jsonWitnesses.Value<bool>("check-result");
                    return (trigger, _ => checkResult);
                }
                else if (jsonWitnesses?.Type == JTokenType.Array)
                {
                    var witnesses = jsonWitnesses.Select(t => ParseAddress(t.Value<string>() ?? "", chain, version)).ToImmutableSortedSet();
                    return (trigger, hashOrPubkey => CheckWitness(hashOrPubkey, witnesses));
                }

                return (trigger, null);
            }

            return (TriggerType.Application, null);

            static bool CheckWitness(byte[] hashOrPubkey, ImmutableSortedSet<UInt160> witnesses)
            {
                // hashOrPubkey parsing logic copied from ApplicationEngine.CheckWitness
                var hash = hashOrPubkey.Length switch
                {
                    20 => new UInt160(hashOrPubkey),
                    33 => Contract.CreateSignatureRedeemScript(ECPoint.DecodePoint(hashOrPubkey, ECCurve.Secp256r1)).ToScriptHash(),
                    _ => throw new ArgumentException($"Invalid Witness length {hashOrPubkey.Length}")
                };
                return witnesses.Contains(hash);
            }
        }

        static bool TryParseSigner(JToken token, ExpressChain? chain, byte version, [MaybeNullWhen(false)] out Signer signer)
        {
            if (token.Type == JTokenType.String)
            {
                var account = ParseAddress(token.Value<string>() ?? "", chain, version);
                signer = new Signer { Account = account, Scopes = WitnessScope.CalledByEntry };
                return true;
            }

            if (token.Type == JTokenType.Object)
            {
                var account = ParseAddress(token.Value<string>("account") ?? "", chain, version);
                var scopes = token.Value<string>("scopes");
                var allowedContracts = token["allowedcontracts"]?.Select(j => UInt160.Parse(j.Value<string>())).ToArray();
                var allowedGropus = token["allowedgroups"]?.Select(j => ECPoint.Parse(j.Value<string>(), ECCurve.Secp256r1)).ToArray();

                signer = new Signer
                {
                    Account = account,
                    Scopes = string.IsNullOrEmpty(scopes) ? WitnessScope.CalledByEntry : Enum.Parse<WitnessScope>(scopes),
                    AllowedContracts = allowedContracts,
                    AllowedGroups = allowedGropus,
                };
                return true;
            }

            signer = default;
            return false;
        }

        static IEnumerable<Signer> ParseSigners(ConfigProps config, ExpressChain? chain, byte version)
        {
            if (config.TryGetValue("signers", out var signersJson))
            {
                foreach (var token in signersJson)
                {
                    if (TryParseSigner(token, chain, version, out var signer))
                    {
                        yield return signer;
                    }
                }
            }
            else
            {
                yield return new Signer { Account = UInt160.Zero, Scopes = WitnessScope.None };
            }
        }

        static UInt160 ParseAddress(string text, ExpressChain? chain, byte version)
        {
            if (text[0] == '@')
            {
                if (chain == null) throw new FormatException($"You must specify a neo-express file in your launch config in order to use {text} as an address");
                var account = text[1..];

                if (chain.Wallets != null && chain.Wallets.Count > 0)
                {
                    for (int i = 0; i < chain.Wallets.Count; i++)
                    {
                        if (string.Equals(account, chain.Wallets[i].Name, StringComparison.OrdinalIgnoreCase)
                            && TryToScriptHash(chain.Wallets[i].DefaultAccount?.ScriptHash ?? string.Empty, version, out var scriptHash))
                        {
                            return scriptHash;
                        }
                    }
                }

                Debug.Assert(chain.ConsensusNodes != null && chain.ConsensusNodes.Count > 0);

                for (int i = 0; i < chain.ConsensusNodes.Count; i++)
                {
                    var nodeWallet = chain.ConsensusNodes[i].Wallet;
                    if (string.Equals(account, nodeWallet.Name, StringComparison.OrdinalIgnoreCase)
                        && TryToScriptHash(nodeWallet.DefaultAccount?.ScriptHash ?? string.Empty, version, out var scriptHash))
                    {
                        return scriptHash;
                    }
                }

                if (string.Equals(account, "genesis", StringComparison.OrdinalIgnoreCase))
                {
                    return GetGenesisScriptHash(chain, version);
                }
            }

            if (TryToScriptHash(text, version, out var hash))
            {
                return hash;
            }

            throw new FormatException($"Invalid Account {text}");

            static bool TryToScriptHash(string address, byte version, [NotNullWhen(true)] out UInt160? scriptHash)
            {
                try
                {
                    scriptHash = address.ToScriptHash(version);
                    return true;
                }
                catch { }

                scriptHash = default;
                return false;
            }

            static UInt160 GetGenesisScriptHash(ExpressChain chain, byte version)
            {
                Debug.Assert(chain.ConsensusNodes != null && chain.ConsensusNodes.Count > 0);

                var nodeWallet = chain.ConsensusNodes[0].Wallet;
                for (int i = 0; i < nodeWallet.Accounts.Count; i++)
                {
                    var account = nodeWallet.Accounts[i];
                    if (account.Contract.Script.HexToBytes().IsMultiSigContract())
                    {
                        return account.ScriptHash.ToScriptHash(version);
                    }
                }

                throw new FormatException("Could not locate consensus node multi-sig contract");
            }
        }

        static async IAsyncEnumerable<DebugInfo> LoadDebugInfosAsync(ConfigProps config, IReadOnlyDictionary<string, string> sourceFileMap)
        {
            var program = ParseProgram(config);
            var debugInfo = (await DebugInfo.LoadAsync(program, sourceFileMap).ConfigureAwait(false))
                .Match(di => di, _ => throw new FileNotFoundException(program));
            yield return debugInfo;

            if (config.TryGetValue("stored-contracts", out var storedContracts))
            {
                foreach (var storedContract in storedContracts)
                {
                    if (storedContract.Type == JTokenType.String)
                    {
                        program = storedContract.Value<string>() ?? throw new JsonException("invalid stored-contracts item");
                        debugInfo = (await DebugInfo.LoadAsync(program, sourceFileMap).ConfigureAwait(false))
                            .Match(di => di, _ => throw new FileNotFoundException(program));
                        yield return debugInfo;
                    }
                    else if (storedContract.Type == JTokenType.Object)
                    {
                        program = storedContract.Value<string>("program") ?? throw new JsonException("missing program property");
                        debugInfo = (await DebugInfo.LoadAsync(program, sourceFileMap).ConfigureAwait(false))
                            .Match(di => di, _ => throw new FileNotFoundException(program));
                        yield return debugInfo;
                    }
                    else
                    {
                        throw new Exception("invalid stored-contract value");
                    }
                }
            }
        }
    }
}<|MERGE_RESOLUTION|>--- conflicted
+++ resolved
@@ -246,12 +246,7 @@
                 };
 
             ContractParameterParser.TryGetUInt160? tryGetAccount = chain == null
-<<<<<<< HEAD
-                ? null
-                : (string name, [MaybeNullWhen(false)] out UInt160 scriptHash) =>
-=======
                 ? null : (string name, [MaybeNullWhen(false)] out UInt160 scriptHash) =>
->>>>>>> e1cfbcfe
                 {
                     if (chain.TryGetDefaultAccount(name, out var account))
                     {
