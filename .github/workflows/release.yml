name: Release

on:
  workflow_dispatch:

jobs:
  build:
    runs-on: ubuntu-latest
    steps:

    - uses: actions/checkout@v2
      with:
        fetch-depth: 0
    - name: Setup .NET Core
      uses: actions/setup-dotnet@v1
      with:
        dotnet-version: '6.0.x'
    - name: Setup Node
      uses: actions/setup-node@v2
      with:
        node-version: 'lts/*'
    - id: nbgv
      name: Nerdbank.GitVersioning
      uses: dotnet/nbgv@v0.4.0
    # Production releases are published from release branches and have an *even* minor version number
    # Preview releases are published from master branch and have an *odd* minor version number
    #   Details: https://github.com/neo-project/neo-debugger#versioning-strategy
    # relInfo step calculates release information for later use in the workflow
    #   * isPreRel is 0 for production releases and 1 for pre-releases
    #   * isRelBranch is true for master and release branches, false otherwise
    - id: relInfo
      name: Calculate release information (isPreRel and isRelBranch)
      run: |
        echo "::set-output name=isPreRel::$((${{ steps.nbgv.outputs.VersionMinor }} % 2))"
        echo "::set-output name=isRelBranch::${{ startsWith(github.ref, 'refs/heads/release/') || github.ref == 'refs/heads/master' }}"

    - name: Install debug adapter dependencies
      run: dotnet restore
    - name: Build + Package debug adapters
      run: dotnet pack --output ./adapters --configuration Release --no-restore --verbosity normal --include-symbols

    - name: copy debug adapter packages into extension folder
      run: cp adapters/*.nupkg src/extension/
    - name: copy repo root readme into extension folder
      run: cp readme.md src/extension/

    - name: Install debug extension dependencies
      run: npm ci
      working-directory: './src/extension'
<<<<<<< HEAD
    - name: calculate isPreRel value based on nbgv VersionMinor % 2
      run:  echo "::set-output name=isPreRel::$((${{ steps.nbgv.outputs.VersionMinor }} % 2))"
      id: calcPreRel
    - name: update vscode-engine on pre release builds
      if: ${{ steps.calcPreRel.outputs.isPreRel != 0 }}
      run: node ./src/extension/scripts/update-vscode-engine.js
    - name: set --pre-release arg if calcPreRel.isPreRel != 0
      if: ${{ steps.calcPreRel.outputs.isPreRel != 0 }}
=======
    # GitHub action expressions don't support an if expression, so use a step + if conditional
    # to conditionally generate the "--pre-release" vsce argument
    - name: Configure debug extension pre-release argument
      if: ${{ steps.relInfo.outputs.isPreRel != 0 }}
>>>>>>> 0a8c0b3a
      run:  echo "::set-output name=arg::--pre-release"
      id: preRel
    # use SimpleVersion for packaging so pre-release extensions can be published to VSCode marketplace
    - name: Build + Package debug extension 
      run: npx vsce package ${{ steps.preRel.outputs.arg }} ${{ steps.nbgv.outputs.SimpleVersion }}
      working-directory: './src/extension'

    - name: Upload debug adapter artifacts
      uses: actions/upload-artifact@v2
      with:
        name: adapters
        path: ./adapters/*
    - name: Upload debug extension artifact
      uses: actions/upload-artifact@v2
      with:
        name: extension
        path: ./src/extension/*.vsix

    # for release branch builds, create a GitHub release and publish to VS code marketplace
    - name: Create GitHub release
      if: ${{ steps.isRelBranch.outputs.isRelBranch }}
      uses: marvinpinto/action-automatic-releases@v1.1.1
      with:
        repo_token: "${{ secrets.GITHUB_TOKEN }}"
        prerelease: ${{ steps.relInfo.outputs.isPreRel != '' }}
        title: Release ${{ steps.nbgv.outputs.CloudBuildNumber }}
        automatic_release_tag: ${{ steps.nbgv.outputs.CloudBuildNumber }}
        files: |
          ./adapters/*
          ./src/extension/*.vsix
    - name: Publish debug extension to VSCode Marketplace
      if: ${{ steps.isRelBranch.outputs.isRelBranch }}
      uses: HaaLeo/publish-vscode-extension@v1
      with:
        registryUrl: https://marketplace.visualstudio.com
        extensionFile: ${{ format('./src/extension/neo-contract-debug-{0}.vsix', steps.nbgv.outputs.SimpleVersion) }}
        pat: ${{ secrets.VSCODE_MARKETPLACE_TOKEN }}<|MERGE_RESOLUTION|>--- conflicted
+++ resolved
@@ -47,21 +47,10 @@
     - name: Install debug extension dependencies
       run: npm ci
       working-directory: './src/extension'
-<<<<<<< HEAD
-    - name: calculate isPreRel value based on nbgv VersionMinor % 2
-      run:  echo "::set-output name=isPreRel::$((${{ steps.nbgv.outputs.VersionMinor }} % 2))"
-      id: calcPreRel
-    - name: update vscode-engine on pre release builds
-      if: ${{ steps.calcPreRel.outputs.isPreRel != 0 }}
-      run: node ./src/extension/scripts/update-vscode-engine.js
-    - name: set --pre-release arg if calcPreRel.isPreRel != 0
-      if: ${{ steps.calcPreRel.outputs.isPreRel != 0 }}
-=======
     # GitHub action expressions don't support an if expression, so use a step + if conditional
     # to conditionally generate the "--pre-release" vsce argument
     - name: Configure debug extension pre-release argument
       if: ${{ steps.relInfo.outputs.isPreRel != 0 }}
->>>>>>> 0a8c0b3a
       run:  echo "::set-output name=arg::--pre-release"
       id: preRel
     # use SimpleVersion for packaging so pre-release extensions can be published to VSCode marketplace
